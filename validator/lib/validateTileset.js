--- conflicted
+++ resolved
@@ -3,17 +3,13 @@
 var Promise = require('bluebird');
 var Cesium = require('cesium');
 var defined = Cesium.defined;
-<<<<<<< HEAD
 var readTile = require('../lib/readTile');
 var validateB3dm = require('../lib/validateB3dm');
 var validateI3dm = require('../lib/validateI3dm');
 var validatePnts = require('../lib/validatePnts');
-//var validateCmpt = require('../lib/validateCmpt');
-=======
 var Cartesian3 = Cesium.Cartesian3;
 var Rectangle = Cesium.Rectangle;
 var Cartographic = Cesium.Cartographic;
->>>>>>> e0a725cb
 
 module.exports = validateTileset;
 
@@ -60,8 +56,41 @@
     return distance <= (tileRadius - contentRadius);
 }
 
+function validateContent(tilePromises, tileContent) {
+    tilePromises.push(readTile(tileContent.url)
+        .then(function(tileBuffer) {
+            if (defined(tileBuffer)) {
+                var magic = tileBuffer.toString('utf8', 0, 4);
+                if (magic === 'b3dm') {
+                    var validateB3dmTest = validateB3dm(tileBuffer);
+                    if (!validateB3dmTest.result) {
+                        resolve({
+                            result: false,
+                            message: 'invalid b3dm'
+                        });
+                    }
+                } else if (magic === 'i3dm') {
+                    var validateI3dmTest = validateI3dm(tileBuffer);
+                    if (!validateI3dmTest.result) {
+                        resolve({
+                            result: false,
+                            message: 'invalid i3dm'
+                        });
+                    }
+                } else if (magic === 'pnts') {
+                    var validatePntsTest = validatePnts(tileBuffer);
+                    if (!validatePntsTest.result) {
+                        resolve({
+                            result: false,
+                            message: 'invalid pnts'
+                        });
+                    }
+                }
+            }
+        }));
+}
+
 function validateNode(root, parent, resolve) {
-
     var tilePromises = [];
 
     var stack = [];
@@ -76,75 +105,31 @@
         var tileContent = tile.content;
         var nodeParent = node.parent;
 
+        if (defined(tile.content)) {
+            if (defined(tile.content.boundingVolume)) {
+                var region = tile.content.boundingVolume.region;
+                var parentRegion = tile.boundingVolume.region;
+                for (var i = 0; i < region.length; i++) {
+                    if (region[i] > parentRegion[i]) {
+                        resolve({
+                            result: false,
+                            message: 'Child occupies region greater than parent'
+                        });
+                    }
+                }
+            }
+        }
+
+        if (defined(tile.content) && defined(tile.content.url)) {
+            validateContent(tilePromises, tile.content);
+        }
+
         if (defined(tileContent) && defined(tileContent.boundingVolume)) {
             var contentRegion = tileContent.boundingVolume.region;
             var tileRegion = tile.boundingVolume.region;
             var contentSphere = tileContent.boundingVolume.sphere;
             var tileSphere = tile.boundingVolume.sphere;
 
-<<<<<<< HEAD
-        if (defined(tile.content)) {
-            if (defined(tile.content.boundingVolume)) {
-                var region = tile.content.boundingVolume.region;
-                var parentRegion = tile.boundingVolume.region;
-                for (var i = 0; i < region.length; i++) {
-                    if (region[i] > parentRegion[i]) {
-                        tilePromises.push(resolve({
-                            result: false,
-                            message: 'Child occupies region greater than parent'
-                        }));
-                    }
-                }
-            }
-        }
-
-        if (defined(tile.content) && defined(tile.content.url)) {
-            tilePromises.push(readTile(tile.content.url)
-                .then(function(tileBuffer) {
-                    if (defined(tileBuffer)) {
-                        var magic = tileBuffer.toString('utf8', 0, 4);
-                        if (magic === 'b3dm') {
-                            var validateB3dmTest = validateB3dm(tileBuffer);
-                            if (!validB3dmTest.result) {
-                                resolve({
-                                    result: false,
-                                    message: 'invalid b3dm'
-                                });
-                            }
-                        } else if (magic === 'i3dm') {
-                            var validateI3dmTest = validateI3dm(tileBuffer);
-                            if (!validI3dmTest.result) {
-                                resolve({
-                                    result: false,
-                                    message: 'invalid i3dm'
-                                });
-                            }
-                        } else if (magic === 'pnts') {
-                            var validPntsTest = validatePnts(tileBuffer);
-                            if (!validPntsTest.result) {
-                                resolve({
-                                    result: false,
-                                    message: 'invalid pnts'
-                                });
-                            }
-                        } else if (magic === 'cmpt') {
-                            /*
-                             var validateCmptTest = validateCmpt(tileBuffer);
-                             if (!validateCmptTest.result) {
-                                 resolve({
-                                 result: false,
-                                 message: 'invalid cmpt'
-                                 }));
-                             }
-                             */
-                        }
-                    }
-                }));
-        }
-
-        if (tile.geometricError > parent.geometricError) {
-            resolve({
-=======
             if (defined(contentRegion) && defined(tileRegion)) {
                 if (!regionInsideRegion(contentRegion, tileRegion)) {
                     return resolve({
@@ -165,8 +150,7 @@
         }
 
         if (tile.geometricError > nodeParent.geometricError) {
-            return resolve({
->>>>>>> e0a725cb
+             resolve({
                 result : false,
                 message : 'Child has geometricError greater than parent'
             });
@@ -183,16 +167,10 @@
         }
     }
 
-<<<<<<< HEAD
     Promise.all(tilePromises).then(function() {
         return resolve({
             result : true,
             message : 'Tileset is valid'
         });
-=======
-    return resolve({
-        result : true,
-        message : 'Tileset is valid'
->>>>>>> e0a725cb
     });
 }