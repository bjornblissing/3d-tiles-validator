'use strict';
var Cesium = require('cesium');
var validateTileset = require('../../lib/validateTileset');

var clone = Cesium.clone;

var sampleTileset = {
    asset: {
        version: '1.0'
    },
    geometricError: 240,
    root: {
        boundingVolume: {
            region: [-1.3197209591796106, 0.6988424218, -1.3196390408203893, 0.6989055782, 0, 88]
        },
        geometricError: 70,
        refine: 'ADD',
        children: [
            {
                boundingVolume: {
                    region: [-1.3197209591796106, 0.6988424218, -1.31968, 0.698874, 0, 20]
                },
                geometricError: 50,
                children: [
                    {
                        boundingVolume: {
                            region: [-1.3197209591796106, 0.6988424218, -1.31968, 0.698874, 0, 10]
                        },
                        geometricError: 0
                    }
                ]
            },
            {
                boundingVolume: {
                    region: [-1.31968, 0.6988424218, -1.3196390408203893, 0.698874, 0, 20]
                },
                geometricError: 0
            }
        ]
    }
};

describe('validateTileset', function() {
    it('returns error message when the geometricError is not defined', function(done) {
        var tileset = clone(sampleTileset, true);
        delete tileset.root.children[0].geometricError;
        expect(validateTileset(tileset)
            .then(function(message) {
                expect(message).toBe('Each tile must define geometricError');
            }), done).toResolve();
    });

    it('returns error message when the geometricError is less than 0.0', function(done) {
        var tileset = clone(sampleTileset, true);
        tileset.root.children[0].geometricError = -1;
        expect(validateTileset(tileset)
            .then(function(message) {
                expect(message).toBe('geometricError must be greater than or equal to 0.0');
            }), done).toResolve();
    });

    it('returns error message when child has geometricError greater than parent', function(done) {
        var tileset = clone(sampleTileset, true);
        tileset.root.children[0].geometricError = 80;
        expect(validateTileset(tileset)
            .then(function(message) {
                expect(message).toBe('Child has geometricError greater than parent');
            }), done).toResolve();
    });

    it('returns error message when refine property of tile has incorrect value', function(done) {
        var tileset = clone(sampleTileset, true);
        tileset.root.children[0].refine = 'NEW';
        expect(validateTileset(tileset)
            .then(function(message) {
                expect(message).toBe('Refine property in tile must have either "ADD" or "REPLACE" as its value.');
            }), done).toResolve();
    });

    it('returns error message when the top-level geometricError is missing', function(done) {
        var tileset = clone(sampleTileset, true);
        delete tileset.geometricError;
        expect(validateTileset(tileset)
            .then(function(message) {
                expect(message).toBe('Tileset must declare its geometricError as a top-level property.');
            }), done).toResolve();
    });

    it('returns error message when refine property is not defined in root tile', function(done) {
        var tileset = clone(sampleTileset, true);
        delete tileset.root.refine;
        expect(validateTileset(tileset)
            .then(function(message) {
                expect(message).toBe('Tileset must define refine property in root tile');
            }), done).toResolve();
    });

    it('returns error message when the top-level asset is missing', function(done) {
        var tileset = clone(sampleTileset, true);
        delete tileset.asset;
        expect(validateTileset(tileset)
            .then(function(message) {
                expect(message).toBe('Tileset must declare its asset as a top-level property.');
            }), done).toResolve();
    });

    it('returns error message when asset.version property is missing', function(done) {
        var tileset = clone(sampleTileset, true);
        delete tileset.asset.version;
        expect(validateTileset(tileset)
            .then(function(message) {
                expect(message).toBe('Tileset must declare a version in its asset property');
            }), done).toResolve();
    });

    it('returns error message when asset.version property value is incorrect', function(done) {
        var tileset = clone(sampleTileset, true);
        tileset.asset.version = '0.0';
        expect(validateTileset(tileset)
            .then(function(message) {
                expect(message).toBe('Tileset version must be 1.0. Tileset version provided: ' + tileset.asset.version);
            }), done).toResolve();
    });

    it('returns error message when the up-axis is not X, Y, or Z', function(done) {
        var tileset = clone(sampleTileset, true);
        tileset.asset.gltfUpAxis = 'A';
        expect(validateTileset(tileset)
            .then(function(message) {
                expect(message).toBe('gltfUpAxis should either be "X", "Y", or "Z".');
            }), done).toResolve();
    });

<<<<<<< HEAD
    it('returns error message when content\'s sphere type boundingVolume is entirely outside tile\'s box type boundingVolume', function(done) {
        var tileBoundingVolume = {
            box: [
                0, 0, 0,
                7, 0, 0,
                0, 3, 0,
                0, 0, 5
            ]
        };
        var contentBoundingVolume = {
            sphere: [10, 10, 10, 1]
=======
    it('returns error message when a content\'s box type boundingVolume is not within it\'s tile\'s box type boundingVolume [invalid aligned bounding boxes]', function(done) {
        var tileBoundingVolume = {
            box: [
                0, 0, 0,
                7.0955, 0, 0,
                0, 3.1405, 0,
                0, 0, 5.0375
            ]
        };
        var contentBoundingVolume = {
            box: [
                0, 0, 0,
                7.0955, 0, 0,
                0, 3.1405, 0,
                0, 0, 5.04
            ]
>>>>>>> 35f80a77
        };
        var tileset = createSampleTileset(tileBoundingVolume, contentBoundingVolume);
        expect(validateTileset(tileset)
            .then(function(message) {
<<<<<<< HEAD
                expect(message).toBe('content sphere [' + contentBoundingVolume.sphere + '] is not within tile box [' + tileBoundingVolume.box + ']');
          }), done).toResolve();
    });

    it('returns error message when content\'s center is within tile\'s boundingVolume, but content\'s sphere type boundingVolume is not', function(done) {
=======
                expect(message).toBe('content box [' + contentBoundingVolume.box + '] is not within tile box [' + tileBoundingVolume.box + ']');
            }), done).toResolve();
    });

    it('returns error message when a content\'s box type boundingVolume is not within it\'s tile\'s box type boundingVolume [invalid unaligned bounding boxes]', function(done) {
>>>>>>> 35f80a77
        var tileBoundingVolume = {
            box: [
                0, 0, 0,
                1, 0, 0,
                0, 1, 0,
                0, 0, 1
            ]
        };
        var contentBoundingVolume = {
<<<<<<< HEAD
            sphere: [0, 0, 0, 1.1]
=======
            box: [
                0, 0, 0,
                1, 1, 0,
                1, 1, 0,
                0, 0, 1
            ]
>>>>>>> 35f80a77
        };
        var tileset = createSampleTileset(tileBoundingVolume, contentBoundingVolume);
        expect(validateTileset(tileset)
            .then(function(message) {
<<<<<<< HEAD
                expect(message).toBe('content sphere [' + contentBoundingVolume.sphere + '] is not within tile box [' + tileBoundingVolume.box + ']');
          }), done).toResolve();
    });

    it('returns error message when content\'s center is outside tile\'s box type boundingVolume, and content\'s sphere type boundingVolume is partially inside tile\'s boundingVolume', function(done) {
        var tileBoundingVolume = {
            box: [
                0, 0, 0,
                7, 0, 0,
                0, 3, 0,
                0, 0, 5
            ]
        };
        var contentBoundingVolume = {
            sphere: [0, 5, 0, 3]
=======
                expect(message).toBe('content box [' + contentBoundingVolume.box + '] is not within tile box [' + tileBoundingVolume.box + ']');
            }), done).toResolve();
    });

    it('succeeds when a content\'s box type boundingVolume is within it\'s tile\'s box type boundingVolume [valid bounding boxes]', function(done) {
        var tileBoundingVolume = {
            box: [
                0, 0, 0,
                1, 0, 0,
                0, 1, 0,
                0, 0, 1
            ]
        };
        var contentBoundingVolume = {
            box: [
                0, 0, 0,
                0.5, 0.5, 0,
                0.5, 0.5, 0,
                0, 0, 1
            ]
>>>>>>> 35f80a77
        };
        var tileset = createSampleTileset(tileBoundingVolume, contentBoundingVolume);
        expect(validateTileset(tileset)
            .then(function(message) {
<<<<<<< HEAD
                expect(message).toBe('content sphere [' + contentBoundingVolume.sphere + '] is not within tile box [' + tileBoundingVolume.box + ']');
          }), done).toResolve();
    });

    it('succeeds when content\'s sphere type boundingVolume is within tile\'s box type boundingVolume', function(done) {
        var tileBoundingVolume = {
            box: [
                0, 0, 0,
                7, 0, 0,
                0, 3, 0,
                0, 0, 5
            ]
        };
        var contentBoundingVolume = {
            sphere: [0, 0, 0, 2]
=======
                expect(message).toBeUndefined();
            }), done).toResolve();
    });

    it('returns error message when content\'s box type boundingVolume is not within it\'s tile\'s sphere type boundingVolume', function(done) {
        var tileBoundingVolume = {
            sphere: [0, 0, 0, 1]
        };
        var contentBoundingVolume = {
            box: [
                0, 0, 0,
                1, 0, 0,
                0, 0.5, 0,
                0, 0, 0.7
            ]
        };
        var tileset = createSampleTileset(tileBoundingVolume, contentBoundingVolume);
        expect(validateTileset(tileset)
            .then(function(message) {
                expect(message).toBe('content box [' + contentBoundingVolume.box + '] is not within tile sphere [' + tileBoundingVolume.sphere + ']');
            }), done).toResolve();
    });

    it('succeeds when content\'s box type boundingVolume is within it\'s tile\'s sphere type boundingVolume', function(done) {
        var tileBoundingVolume = {
            sphere: [0, 0, 0, 1]
        };
        var contentBoundingVolume = {
            box: [
                0, 0, 0,
                0.5, 0, 0,
                0, 0.5, 0,
                0, 0, 0.5
            ]
>>>>>>> 35f80a77
        };
        var tileset = createSampleTileset(tileBoundingVolume, contentBoundingVolume);
        expect(validateTileset(tileset)
            .then(function(message) {
                expect(message).toBeUndefined();
<<<<<<< HEAD
          }), done).toResolve();
=======
            }), done).toResolve();
>>>>>>> 35f80a77
    });

    it('succeeds for valid tileset', function(done) {
        expect(validateTileset(sampleTileset)
            .then(function(message) {
                expect(message).toBeUndefined();
            }), done).toResolve();
    });
});

function createSampleTileset(tileBoundingVolume, contentBoundingVolume) {
    var sampleTileset = {
        asset: {
            version: '1.0'
        },
        geometricError: 500,
        root: {
            transform: [
                96.86356343768793, 24.848542777253734, 0, 0,
                -15.986465724980844, 62.317780594908875, 76.5566922962899, 0,
                19.02322243409411, -74.15554020821229, 64.3356267137516, 0,
                1215107.7612304366, -4736682.902037748, 4081926.095098698, 1
            ],
            boundingVolume: tileBoundingVolume,
            geometricError: 100,
            refine: 'ADD',
            content: {
                boundingVolume: contentBoundingVolume
            }
        }
    };
    return sampleTileset;
}<|MERGE_RESOLUTION|>--- conflicted
+++ resolved
@@ -131,7 +131,116 @@
             }), done).toResolve();
     });
 
-<<<<<<< HEAD
+    it('returns error message when a content\'s box type boundingVolume is not within it\'s tile\'s box type boundingVolume [invalid aligned bounding boxes]', function(done) {
+        var tileBoundingVolume = {
+            box: [
+                0, 0, 0,
+                7.0955, 0, 0,
+                0, 3.1405, 0,
+                0, 0, 5.0375
+            ]
+        };
+        var contentBoundingVolume = {
+            box: [
+                0, 0, 0,
+                7.0955, 0, 0,
+                0, 3.1405, 0,
+                0, 0, 5.04
+            ]
+        };
+        var tileset = createSampleTileset(tileBoundingVolume, contentBoundingVolume);
+        expect(validateTileset(tileset)
+            .then(function(message) {
+                expect(message).toBe('content box [' + contentBoundingVolume.box + '] is not within tile box [' + tileBoundingVolume.box + ']');
+            }), done).toResolve();
+    });
+
+    it('returns error message when a content\'s box type boundingVolume is not within it\'s tile\'s box type boundingVolume [invalid unaligned bounding boxes]', function(done) {
+        var tileBoundingVolume = {
+            box: [
+                0, 0, 0,
+                1, 0, 0,
+                0, 1, 0,
+                0, 0, 1
+            ]
+        };
+        var contentBoundingVolume = {
+            box: [
+                0, 0, 0,
+                1, 1, 0,
+                1, 1, 0,
+                0, 0, 1
+            ]
+        };
+        var tileset = createSampleTileset(tileBoundingVolume, contentBoundingVolume);
+        expect(validateTileset(tileset)
+            .then(function(message) {
+                expect(message).toBe('content box [' + contentBoundingVolume.box + '] is not within tile box [' + tileBoundingVolume.box + ']');
+            }), done).toResolve();
+    });
+
+    it('succeeds when a content\'s box type boundingVolume is within it\'s tile\'s box type boundingVolume [valid bounding boxes]', function(done) {
+        var tileBoundingVolume = {
+            box: [
+                0, 0, 0,
+                1, 0, 0,
+                0, 1, 0,
+                0, 0, 1
+            ]
+        };
+        var contentBoundingVolume = {
+            box: [
+                0, 0, 0,
+                0.5, 0.5, 0,
+                0.5, 0.5, 0,
+                0, 0, 1
+            ]
+        };
+        var tileset = createSampleTileset(tileBoundingVolume, contentBoundingVolume);
+        expect(validateTileset(tileset)
+            .then(function(message) {
+                expect(message).toBeUndefined();
+            }), done).toResolve();
+    });
+
+    it('returns error message when content\'s box type boundingVolume is not within it\'s tile\'s sphere type boundingVolume', function(done) {
+        var tileBoundingVolume = {
+            sphere: [0, 0, 0, 1]
+        };
+        var contentBoundingVolume = {
+            box: [
+                0, 0, 0,
+                1, 0, 0,
+                0, 0.5, 0,
+                0, 0, 0.7
+            ]
+        };
+        var tileset = createSampleTileset(tileBoundingVolume, contentBoundingVolume);
+        expect(validateTileset(tileset)
+            .then(function(message) {
+                expect(message).toBe('content box [' + contentBoundingVolume.box + '] is not within tile sphere [' + tileBoundingVolume.sphere + ']');
+            }), done).toResolve();
+    });
+
+    it('succeeds when content\'s box type boundingVolume is within it\'s tile\'s sphere type boundingVolume', function(done) {
+        var tileBoundingVolume = {
+            sphere: [0, 0, 0, 1]
+        };
+        var contentBoundingVolume = {
+            box: [
+                0, 0, 0,
+                0.5, 0, 0,
+                0, 0.5, 0,
+                0, 0, 0.5
+            ]
+        };
+        var tileset = createSampleTileset(tileBoundingVolume, contentBoundingVolume);
+        expect(validateTileset(tileset)
+            .then(function(message) {
+                expect(message).toBeUndefined();
+            }), done).toResolve();
+    });
+
     it('returns error message when content\'s sphere type boundingVolume is entirely outside tile\'s box type boundingVolume', function(done) {
         var tileBoundingVolume = {
             box: [
@@ -143,41 +252,15 @@
         };
         var contentBoundingVolume = {
             sphere: [10, 10, 10, 1]
-=======
-    it('returns error message when a content\'s box type boundingVolume is not within it\'s tile\'s box type boundingVolume [invalid aligned bounding boxes]', function(done) {
-        var tileBoundingVolume = {
-            box: [
-                0, 0, 0,
-                7.0955, 0, 0,
-                0, 3.1405, 0,
-                0, 0, 5.0375
-            ]
-        };
-        var contentBoundingVolume = {
-            box: [
-                0, 0, 0,
-                7.0955, 0, 0,
-                0, 3.1405, 0,
-                0, 0, 5.04
-            ]
->>>>>>> 35f80a77
-        };
-        var tileset = createSampleTileset(tileBoundingVolume, contentBoundingVolume);
-        expect(validateTileset(tileset)
-            .then(function(message) {
-<<<<<<< HEAD
+        };
+        var tileset = createSampleTileset(tileBoundingVolume, contentBoundingVolume);
+        expect(validateTileset(tileset)
+            .then(function(message) {
                 expect(message).toBe('content sphere [' + contentBoundingVolume.sphere + '] is not within tile box [' + tileBoundingVolume.box + ']');
           }), done).toResolve();
     });
 
     it('returns error message when content\'s center is within tile\'s boundingVolume, but content\'s sphere type boundingVolume is not', function(done) {
-=======
-                expect(message).toBe('content box [' + contentBoundingVolume.box + '] is not within tile box [' + tileBoundingVolume.box + ']');
-            }), done).toResolve();
-    });
-
-    it('returns error message when a content\'s box type boundingVolume is not within it\'s tile\'s box type boundingVolume [invalid unaligned bounding boxes]', function(done) {
->>>>>>> 35f80a77
         var tileBoundingVolume = {
             box: [
                 0, 0, 0,
@@ -187,21 +270,11 @@
             ]
         };
         var contentBoundingVolume = {
-<<<<<<< HEAD
             sphere: [0, 0, 0, 1.1]
-=======
-            box: [
-                0, 0, 0,
-                1, 1, 0,
-                1, 1, 0,
-                0, 0, 1
-            ]
->>>>>>> 35f80a77
-        };
-        var tileset = createSampleTileset(tileBoundingVolume, contentBoundingVolume);
-        expect(validateTileset(tileset)
-            .then(function(message) {
-<<<<<<< HEAD
+        };
+        var tileset = createSampleTileset(tileBoundingVolume, contentBoundingVolume);
+        expect(validateTileset(tileset)
+            .then(function(message) {
                 expect(message).toBe('content sphere [' + contentBoundingVolume.sphere + '] is not within tile box [' + tileBoundingVolume.box + ']');
           }), done).toResolve();
     });
@@ -217,33 +290,10 @@
         };
         var contentBoundingVolume = {
             sphere: [0, 5, 0, 3]
-=======
-                expect(message).toBe('content box [' + contentBoundingVolume.box + '] is not within tile box [' + tileBoundingVolume.box + ']');
-            }), done).toResolve();
-    });
-
-    it('succeeds when a content\'s box type boundingVolume is within it\'s tile\'s box type boundingVolume [valid bounding boxes]', function(done) {
-        var tileBoundingVolume = {
-            box: [
-                0, 0, 0,
-                1, 0, 0,
-                0, 1, 0,
-                0, 0, 1
-            ]
-        };
-        var contentBoundingVolume = {
-            box: [
-                0, 0, 0,
-                0.5, 0.5, 0,
-                0.5, 0.5, 0,
-                0, 0, 1
-            ]
->>>>>>> 35f80a77
-        };
-        var tileset = createSampleTileset(tileBoundingVolume, contentBoundingVolume);
-        expect(validateTileset(tileset)
-            .then(function(message) {
-<<<<<<< HEAD
+        };
+        var tileset = createSampleTileset(tileBoundingVolume, contentBoundingVolume);
+        expect(validateTileset(tileset)
+            .then(function(message) {
                 expect(message).toBe('content sphere [' + contentBoundingVolume.sphere + '] is not within tile box [' + tileBoundingVolume.box + ']');
           }), done).toResolve();
     });
@@ -259,52 +309,12 @@
         };
         var contentBoundingVolume = {
             sphere: [0, 0, 0, 2]
-=======
+        };
+        var tileset = createSampleTileset(tileBoundingVolume, contentBoundingVolume);
+        expect(validateTileset(tileset)
+            .then(function(message) {
                 expect(message).toBeUndefined();
-            }), done).toResolve();
-    });
-
-    it('returns error message when content\'s box type boundingVolume is not within it\'s tile\'s sphere type boundingVolume', function(done) {
-        var tileBoundingVolume = {
-            sphere: [0, 0, 0, 1]
-        };
-        var contentBoundingVolume = {
-            box: [
-                0, 0, 0,
-                1, 0, 0,
-                0, 0.5, 0,
-                0, 0, 0.7
-            ]
-        };
-        var tileset = createSampleTileset(tileBoundingVolume, contentBoundingVolume);
-        expect(validateTileset(tileset)
-            .then(function(message) {
-                expect(message).toBe('content box [' + contentBoundingVolume.box + '] is not within tile sphere [' + tileBoundingVolume.sphere + ']');
-            }), done).toResolve();
-    });
-
-    it('succeeds when content\'s box type boundingVolume is within it\'s tile\'s sphere type boundingVolume', function(done) {
-        var tileBoundingVolume = {
-            sphere: [0, 0, 0, 1]
-        };
-        var contentBoundingVolume = {
-            box: [
-                0, 0, 0,
-                0.5, 0, 0,
-                0, 0.5, 0,
-                0, 0, 0.5
-            ]
->>>>>>> 35f80a77
-        };
-        var tileset = createSampleTileset(tileBoundingVolume, contentBoundingVolume);
-        expect(validateTileset(tileset)
-            .then(function(message) {
-                expect(message).toBeUndefined();
-<<<<<<< HEAD
           }), done).toResolve();
-=======
-            }), done).toResolve();
->>>>>>> 35f80a77
     });
 
     it('succeeds for valid tileset', function(done) {
