--- conflicted
+++ resolved
@@ -41,7 +41,6 @@
 };
 
 describe('validateTileset', function() {
-<<<<<<< HEAD
     it('returns error message when the geometricError is not defined', function(done) {
         var tileset = clone(sampleTileset, true);
         delete tileset.root.children[0].geometricError;
@@ -63,10 +62,6 @@
     it('returns error message when child has geometricError greater than parent', function(done) {
         var tileset = clone(sampleTileset, true);
         tileset.root.children[0].geometricError = 80;
-=======
-    it('succeeds for valid tileset', function(done) {
-        var tileset = clone(sampleTileset, true);
->>>>>>> 7ca8c398
         expect(validateTileset(tileset)
             .then(function(message) {
                 expect(message).toBe('Child has geometricError greater than parent');
