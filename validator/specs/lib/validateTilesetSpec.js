--- conflicted
+++ resolved
@@ -95,11 +95,7 @@
     };
 
     it('validates region inside region', function(done) {
-<<<<<<< HEAD
-        expect(validateBoundingVolume(regionTileset)
-=======
         expect(validateTileset(regionTileset)
->>>>>>> e0a725cb
             .then(function(response) {
                 expect(response.result).toBe(true);
                 expect(response.message).toBe('Tileset is valid');
@@ -109,11 +105,7 @@
     it('invalidates when a content region west exceeds the tile region', function(done) {
         var invalidTileset = clone(regionTileset);
         invalidTileset.root.content.boundingVolume.region[0] = 18;
-<<<<<<< HEAD
-        expect(validateBoundingVolume(invalidTileset)
-=======
-        expect(validateTileset(invalidTileset)
->>>>>>> e0a725cb
+        expect(validateTileset(invalidTileset)
             .then(function(response) {
                 expect(response.result).toBe(false);
                 expect(response.message).toBe('Child bounding volume is not contained within parent');
@@ -123,11 +115,7 @@
     it('invalidates when a content region south exceeds the tile region', function(done) {
         var invalidTileset = clone(regionTileset);
         invalidTileset.root.content.boundingVolume.region[1] = 35;
-<<<<<<< HEAD
-        expect(validateBoundingVolume(invalidTileset)
-=======
-        expect(validateTileset(invalidTileset)
->>>>>>> e0a725cb
+        expect(validateTileset(invalidTileset)
             .then(function(response) {
                 expect(response.result).toBe(false);
                 expect(response.message).toBe('Child bounding volume is not contained within parent');
@@ -137,11 +125,7 @@
     it('invalidates when a content region east exceeds the tile region', function(done) {
         var invalidTileset = clone(regionTileset);
         invalidTileset.root.content.boundingVolume.region[2] = 55;
-<<<<<<< HEAD
-        expect(validateBoundingVolume(invalidTileset)
-=======
-        expect(validateTileset(invalidTileset)
->>>>>>> e0a725cb
+        expect(validateTileset(invalidTileset)
             .then(function(response) {
                 expect(response.result).toBe(false);
                 expect(response.message).toBe('Child bounding volume is not contained within parent');
@@ -151,11 +135,7 @@
     it('invalidates when a content region north exceeds the tile region', function(done) {
         var invalidTileset = clone(regionTileset);
         invalidTileset.root.content.boundingVolume.region[3] = 65;
-<<<<<<< HEAD
-        expect(validateBoundingVolume(invalidTileset)
-=======
-        expect(validateTileset(invalidTileset)
->>>>>>> e0a725cb
+        expect(validateTileset(invalidTileset)
             .then(function(response) {
                 expect(response.result).toBe(false);
                 expect(response.message).toBe('Child bounding volume is not contained within parent');
@@ -165,11 +145,7 @@
     it('invalidates when content region max height exceeds tile region max height', function(done) {
         var invalidTileset = clone(regionTileset);
         invalidTileset.root.content.boundingVolume.region[5] = 100;
-<<<<<<< HEAD
-        expect(validateBoundingVolume(invalidTileset)
-=======
-        expect(validateTileset(invalidTileset)
->>>>>>> e0a725cb
+        expect(validateTileset(invalidTileset)
             .then(function(response) {
                 expect(response.result).toBe(false);
                 expect(response.message).toBe('Child bounding volume is not contained within parent');
@@ -179,11 +155,7 @@
     it('invalidates when tile region min height exceeds content region min height', function(done) {
         var invalidTileset = clone(regionTileset);
         invalidTileset.root.content.boundingVolume.region[4] = 5;
-<<<<<<< HEAD
-        expect(validateBoundingVolume(invalidTileset)
-=======
-        expect(validateTileset(invalidTileset)
->>>>>>> e0a725cb
+        expect(validateTileset(invalidTileset)
             .then(function(response) {
                 expect(response.result).toBe(false);
                 expect(response.message).toBe('Child bounding volume is not contained within parent');
@@ -204,11 +176,7 @@
     };
 
     it('validates a sphere inside sphere', function(done) {
-<<<<<<< HEAD
-       expect(validateBoundingVolume(sphereTileset)
-=======
        expect(validateTileset(sphereTileset)
->>>>>>> e0a725cb
            .then(function(response) {
                expect(response.result).toBe(true);
                expect(response.message).toBe('Tileset is valid');
@@ -218,11 +186,7 @@
     it('invalidates a sphere with large radius', function(done) {
         var invalidSphere = clone(sphereTileset);
         invalidSphere.root.content.boundingVolume.sphere[3] = 6;
-<<<<<<< HEAD
-        expect(validateBoundingVolume(invalidSphere)
-=======
         expect(validateTileset(invalidSphere)
->>>>>>> e0a725cb
             .then(function(response) {
                 expect(response.result).toBe(false);
                 expect(response.message).toBe('Child bounding volume is not contained within parent');
@@ -232,58 +196,19 @@
     it('invalidates a sphere with large distance', function(done) {
         var invalidSphere = clone(sphereTileset);
         invalidSphere.root.content.boundingVolume.sphere[2] = 6;
-<<<<<<< HEAD
-        expect(validateBoundingVolume(invalidSphere)
-=======
         expect(validateTileset(invalidSphere)
->>>>>>> e0a725cb
-            .then(function(response) {
-                expect(response.result).toBe(false);
-                expect(response.message).toBe('Child bounding volume is not contained within parent');
-            }), done).toResolve();
-    });
-
-<<<<<<< HEAD
-    var hybridTileset = {
-        "root": {
-            "boundingVolume": {
-                "region":  [20, 40, 50, 55, 10, 88]
-            },
-            "content": {
-                "boundingVolume": {
-                    "sphere": [0, 0, 0, 2]
-                },
-            }
-        }
-    };
-
-    it('validates a sphere inside a region', function(done) {
-        expect(validateBoundingVolume(hybridTileset)
+            .then(function(response) {
+                expect(response.result).toBe(false);
+                expect(response.message).toBe('Child bounding volume is not contained within parent');
+            }), done).toResolve();
+    });
+
+    it('reads a valid tileset', function(done) {
+        expect(validateTileset('./specs/data/TilesetGzipped/tileset2.json')
             .then(function(response) {
                 expect(response.result).toBe(true);
                 expect(response.message).toBe('Tileset is valid');
             }), done).toResolve();
     });
 
-    it('invalidates a sphere with a larger radius than region width', function(done) {
-        var invalidSphere = clone(hybridTileset);
-        invalidSphere.root.content.boundingVolume.sphere[3] = 56;
-        expect(validateBoundingVolume(invalidSphere)
-            .then(function(response) {
-                expect(response.result).toBe(false);
-                expect(response.message).toBe('Child bounding volume is not contained within parent');
-            }), done).toResolve();
-    });
-
-
-    it('reads a valid tileset', function(done) {
-        expect(validateTileset('./specs/data/TilesetGzipped/tileset2.json')
-            .then(function(response) {
-                expect(response.result).toBe(true);
-                expect(response.message).toBe('Tileset is valid');
-            }), done).toResolve();
-    });
-
-=======
->>>>>>> e0a725cb
 });